#[cfg(any(
    feature = "dtype-date64",
    feature = "dtype-date32",
    feature = "dtype-duration-ms",
    feature = "dtype-duration-ns",
    feature = "dtype-time64-ns"
))]
pub mod dates;
#[cfg(feature = "object")]
pub mod object;

use super::private;
use super::IntoSeries;
use super::SeriesTrait;
use crate::chunked_array::comparison::*;
use crate::chunked_array::{
    ops::{
        aggregate::{ChunkAggSeries, VarAggSeries},
        compare_inner::{IntoPartialEqInner, PartialEqInner},
    },
    AsSinglePtr, ChunkIdIter,
};
use crate::fmt::FmtList;
#[cfg(feature = "pivot")]
use crate::frame::groupby::pivot::*;
use crate::frame::groupby::*;
use crate::frame::hash_join::{HashJoin, ZipOuterJoinColumn};
use crate::prelude::*;
#[cfg(feature = "checked_arithmetic")]
use crate::series::arithmetic::checked::NumOpsDispatchChecked;
use ahash::RandomState;
use arrow::array::ArrayRef;
use std::borrow::Cow;
use std::ops::Deref;

// Utility wrapper struct
pub(crate) struct SeriesWrap<T>(pub T);

impl<T> From<ChunkedArray<T>> for SeriesWrap<ChunkedArray<T>> {
    fn from(ca: ChunkedArray<T>) -> Self {
        SeriesWrap(ca)
    }
}

impl<T> Deref for SeriesWrap<ChunkedArray<T>> {
    type Target = ChunkedArray<T>;

    fn deref(&self) -> &Self::Target {
        &self.0
    }
}

macro_rules! impl_dyn_series {
    ($ca: ident) => {
        impl IntoSeries for $ca {
            fn into_series(self) -> Series {
                Series(Arc::new(SeriesWrap(self)))
            }
        }

        impl private::PrivateSeries for SeriesWrap<$ca> {
            unsafe fn equal_element(
                &self,
                idx_self: usize,
                idx_other: usize,
                other: &Series,
            ) -> bool {
                self.0.equal_element(idx_self, idx_other, other)
            }

            #[cfg(feature = "zip_with")]
            fn zip_with_same_type(&self, mask: &BooleanChunked, other: &Series) -> Result<Series> {
                ChunkZip::zip_with(&self.0, mask, other.as_ref().as_ref())
                    .map(|ca| ca.into_series())
            }
            fn into_partial_eq_inner<'a>(&'a self) -> Box<dyn PartialEqInner + 'a> {
                (&self.0).into_partial_eq_inner()
            }

            fn vec_hash(&self, random_state: RandomState) -> AlignedVec<u64> {
                self.0.vec_hash(random_state)
            }

            fn vec_hash_combine(&self, build_hasher: RandomState, hashes: &mut [u64]) {
                self.0.vec_hash_combine(build_hasher, hashes)
            }

            fn agg_mean(&self, groups: &[(u32, Vec<u32>)]) -> Option<Series> {
                self.0.agg_mean(groups)
            }

            fn agg_min(&self, groups: &[(u32, Vec<u32>)]) -> Option<Series> {
                self.0.agg_min(groups)
            }

            fn agg_max(&self, groups: &[(u32, Vec<u32>)]) -> Option<Series> {
                self.0.agg_max(groups)
            }

            fn agg_sum(&self, groups: &[(u32, Vec<u32>)]) -> Option<Series> {
                self.0.agg_sum(groups)
            }

            fn agg_first(&self, groups: &[(u32, Vec<u32>)]) -> Series {
                self.0.agg_first(groups)
            }

            fn agg_last(&self, groups: &[(u32, Vec<u32>)]) -> Series {
                self.0.agg_last(groups)
            }

            fn agg_std(&self, groups: &[(u32, Vec<u32>)]) -> Option<Series> {
                self.0.agg_std(groups)
            }

            fn agg_var(&self, groups: &[(u32, Vec<u32>)]) -> Option<Series> {
                self.0.agg_var(groups)
            }

            fn agg_n_unique(&self, groups: &[(u32, Vec<u32>)]) -> Option<UInt32Chunked> {
                self.0.agg_n_unique(groups)
            }

            fn agg_list(&self, groups: &[(u32, Vec<u32>)]) -> Option<Series> {
                self.0.agg_list(groups)
            }

            fn agg_quantile(&self, groups: &[(u32, Vec<u32>)], quantile: f64) -> Option<Series> {
                self.0.agg_quantile(groups, quantile)
            }

            fn agg_median(&self, groups: &[(u32, Vec<u32>)]) -> Option<Series> {
                self.0.agg_median(groups)
            }
            #[cfg(feature = "lazy")]
            fn agg_valid_count(&self, groups: &[(u32, Vec<u32>)]) -> Option<Series> {
                self.0.agg_valid_count(groups)
            }

            #[cfg(feature = "pivot")]
            fn pivot<'a>(
                &self,
                pivot_series: &'a Series,
                keys: Vec<Series>,
                groups: &[(u32, Vec<u32>)],
                agg_type: PivotAgg,
            ) -> Result<DataFrame> {
                self.0.pivot(pivot_series, keys, groups, agg_type)
            }

            #[cfg(feature = "pivot")]
            fn pivot_count<'a>(
                &self,
                pivot_series: &'a Series,
                keys: Vec<Series>,
                groups: &[(u32, Vec<u32>)],
            ) -> Result<DataFrame> {
                self.0.pivot_count(pivot_series, keys, groups)
            }
            fn hash_join_inner(&self, other: &Series) -> Vec<(u32, u32)> {
                HashJoin::hash_join_inner(&self.0, other.as_ref().as_ref())
            }
            fn hash_join_left(&self, other: &Series) -> Vec<(u32, Option<u32>)> {
                HashJoin::hash_join_left(&self.0, other.as_ref().as_ref())
            }
            fn hash_join_outer(&self, other: &Series) -> Vec<(Option<u32>, Option<u32>)> {
                HashJoin::hash_join_outer(&self.0, other.as_ref().as_ref())
            }
            fn zip_outer_join_column(
                &self,
                right_column: &Series,
                opt_join_tuples: &[(Option<u32>, Option<u32>)],
            ) -> Series {
                ZipOuterJoinColumn::zip_outer_join_column(&self.0, right_column, opt_join_tuples)
            }
            fn subtract(&self, rhs: &Series) -> Result<Series> {
                NumOpsDispatch::subtract(&self.0, rhs)
            }
            fn add_to(&self, rhs: &Series) -> Result<Series> {
                NumOpsDispatch::add_to(&self.0, rhs)
            }
            fn multiply(&self, rhs: &Series) -> Result<Series> {
                NumOpsDispatch::multiply(&self.0, rhs)
            }
            fn divide(&self, rhs: &Series) -> Result<Series> {
                NumOpsDispatch::divide(&self.0, rhs)
            }
            fn remainder(&self, rhs: &Series) -> Result<Series> {
                NumOpsDispatch::remainder(&self.0, rhs)
            }
            fn group_tuples(&self, multithreaded: bool) -> GroupTuples {
                IntoGroupTuples::group_tuples(&self.0, multithreaded)
            }

            #[cfg(feature = "sort_multiple")]
            fn argsort_multiple(&self, by: &[Series], reverse: &[bool]) -> Result<UInt32Chunked> {
                self.0.argsort_multiple(by, reverse)
            }

            fn str_value(&self, index: usize) -> Cow<str> {
                // get AnyValue
                Cow::Owned(format!("{}", self.get(index)))
            }
        }

        impl SeriesTrait for SeriesWrap<$ca> {
            fn cum_max(&self, reverse: bool) -> Series {
                self.0.cum_max(reverse).into_series()
            }

            fn cum_min(&self, reverse: bool) -> Series {
                self.0.cum_min(reverse).into_series()
            }

            fn cum_sum(&self, reverse: bool) -> Series {
                self.0.cum_sum(reverse).into_series()
            }

            fn rename(&mut self, name: &str) {
                self.0.rename(name);
            }

            fn chunk_lengths(&self) -> ChunkIdIter {
                self.0.chunk_id()
            }
            fn name(&self) -> &str {
                self.0.name()
            }

            fn field(&self) -> &Field {
                self.0.ref_field()
            }

            fn chunks(&self) -> &Vec<ArrayRef> {
                self.0.chunks()
            }
            fn shrink_to_fit(&mut self) {
                self.0.shrink_to_fit()
            }

            fn i8(&self) -> Result<&Int8Chunked> {
                if matches!(self.0.dtype(), DataType::Int8) {
                    unsafe { Ok(&*(self as *const dyn SeriesTrait as *const Int8Chunked)) }
                } else {
                    Err(PolarsError::DataTypeMisMatch(
                        format!(
                            "cannot unpack Series: {:?} of type {:?} into i8",
                            self.name(),
                            self.dtype(),
                        )
                        .into(),
                    ))
                }
            }

            // For each column create a series
            fn i16(&self) -> Result<&Int16Chunked> {
                if matches!(self.0.dtype(), DataType::Int16) {
                    unsafe { Ok(&*(self as *const dyn SeriesTrait as *const Int16Chunked)) }
                } else {
                    Err(PolarsError::DataTypeMisMatch(
                        format!(
                            "cannot unpack Series: {:?} of type {:?} into i16",
                            self.name(),
                            self.dtype(),
                        )
                        .into(),
                    ))
                }
            }

            fn i32(&self) -> Result<&Int32Chunked> {
                if matches!(self.0.dtype(), DataType::Int32) {
                    unsafe { Ok(&*(self as *const dyn SeriesTrait as *const Int32Chunked)) }
                } else {
                    Err(PolarsError::DataTypeMisMatch(
                        format!(
                            "cannot unpack Series: {:?} of type {:?} into i32",
                            self.name(),
                            self.dtype(),
                        )
                        .into(),
                    ))
                }
            }

            fn i64(&self) -> Result<&Int64Chunked> {
                if matches!(self.0.dtype(), DataType::Int64) {
                    unsafe { Ok(&*(self as *const dyn SeriesTrait as *const Int64Chunked)) }
                } else {
                    Err(PolarsError::DataTypeMisMatch(
                        format!(
                            "cannot unpack Series: {:?} of type {:?} into i64",
                            self.name(),
                            self.dtype(),
                        )
                        .into(),
                    ))
                }
            }

            fn f32(&self) -> Result<&Float32Chunked> {
                if matches!(self.0.dtype(), DataType::Float32) {
                    unsafe { Ok(&*(self as *const dyn SeriesTrait as *const Float32Chunked)) }
                } else {
                    Err(PolarsError::DataTypeMisMatch(
                        format!(
                            "cannot unpack Series: {:?} of type {:?} into f32",
                            self.name(),
                            self.dtype(),
                        )
                        .into(),
                    ))
                }
            }

            fn f64(&self) -> Result<&Float64Chunked> {
                if matches!(self.0.dtype(), DataType::Float64) {
                    unsafe { Ok(&*(self as *const dyn SeriesTrait as *const Float64Chunked)) }
                } else {
                    Err(PolarsError::DataTypeMisMatch(
                        format!(
                            "cannot unpack Series: {:?} of type {:?} into f64",
                            self.name(),
                            self.dtype(),
                        )
                        .into(),
                    ))
                }
            }

            fn u8(&self) -> Result<&UInt8Chunked> {
                if matches!(self.0.dtype(), DataType::UInt8) {
                    unsafe { Ok(&*(self as *const dyn SeriesTrait as *const UInt8Chunked)) }
                } else {
                    Err(PolarsError::DataTypeMisMatch(
                        format!(
                            "cannot unpack Series: {:?} of type {:?} into u8",
                            self.name(),
                            self.dtype(),
                        )
                        .into(),
                    ))
                }
            }

            fn u16(&self) -> Result<&UInt16Chunked> {
                if matches!(self.0.dtype(), DataType::UInt16) {
                    unsafe { Ok(&*(self as *const dyn SeriesTrait as *const UInt16Chunked)) }
                } else {
                    Err(PolarsError::DataTypeMisMatch(
                        format!(
                            "cannot unpack Series: {:?} of type {:?} into u16",
                            self.name(),
                            self.dtype(),
                        )
                        .into(),
                    ))
                }
            }

            fn u32(&self) -> Result<&UInt32Chunked> {
                if matches!(self.0.dtype(), DataType::UInt32) {
                    unsafe { Ok(&*(self as *const dyn SeriesTrait as *const UInt32Chunked)) }
                } else {
                    Err(PolarsError::DataTypeMisMatch(
                        format!(
                            "cannot unpack Series: {:?} of type {:?} into u32",
                            self.name(),
                            self.dtype(),
                        )
                        .into(),
                    ))
                }
            }

            fn u64(&self) -> Result<&UInt64Chunked> {
                if matches!(self.0.dtype(), DataType::UInt64) {
                    unsafe { Ok(&*(self as *const dyn SeriesTrait as *const UInt64Chunked)) }
                } else {
                    Err(PolarsError::DataTypeMisMatch(
                        format!(
                            "cannot unpack Series: {:?} of type {:?} into u64",
                            self.name(),
                            self.dtype(),
                        )
                        .into(),
                    ))
                }
            }

            fn bool(&self) -> Result<&BooleanChunked> {
                if matches!(self.0.dtype(), DataType::Boolean) {
                    unsafe { Ok(&*(self as *const dyn SeriesTrait as *const BooleanChunked)) }
                } else {
                    Err(PolarsError::DataTypeMisMatch(
                        format!(
                            "cannot unpack Series: {:?} of type {:?} into bool",
                            self.name(),
                            self.dtype(),
                        )
                        .into(),
                    ))
                }
            }

            fn utf8(&self) -> Result<&Utf8Chunked> {
                if matches!(self.0.dtype(), DataType::Utf8) {
                    unsafe { Ok(&*(self as *const dyn SeriesTrait as *const Utf8Chunked)) }
                } else {
                    Err(PolarsError::DataTypeMisMatch(
                        format!(
                            "cannot unpack Series: {:?} of type {:?} into utf8",
                            self.name(),
                            self.dtype(),
                        )
                        .into(),
                    ))
                }
            }

            fn date32(&self) -> Result<&Date32Chunked> {
                if matches!(self.0.dtype(), DataType::Date32) {
                    unsafe { Ok(&*(self as *const dyn SeriesTrait as *const Date32Chunked)) }
                } else {
                    Err(PolarsError::DataTypeMisMatch(
                        format!(
                            "cannot unpack Series: {:?} of type {:?} into date32",
                            self.name(),
                            self.dtype(),
                        )
                        .into(),
                    ))
                }
            }

            fn date64(&self) -> Result<&Date64Chunked> {
                if matches!(self.0.dtype(), DataType::Date64) {
                    unsafe { Ok(&*(self as *const dyn SeriesTrait as *const Date64Chunked)) }
                } else {
                    Err(PolarsError::DataTypeMisMatch(
                        format!(
                            "cannot unpack Series: {:?} of type {:?} into date64",
                            self.name(),
                            self.dtype(),
                        )
                        .into(),
                    ))
                }
            }

            fn time64_nanosecond(&self) -> Result<&Time64NanosecondChunked> {
                if matches!(self.0.dtype(), DataType::Time64(TimeUnit::Nanosecond)) {
                    unsafe {
                        Ok(&*(self as *const dyn SeriesTrait as *const Time64NanosecondChunked))
                    }
                } else {
                    Err(PolarsError::DataTypeMisMatch(
                        format!(
                            "cannot unpack Series: {:?} of type {:?} into time64",
                            self.name(),
                            self.dtype(),
                        )
                        .into(),
                    ))
                }
            }

            fn duration_nanosecond(&self) -> Result<&DurationNanosecondChunked> {
                if matches!(self.0.dtype(), DataType::Duration(TimeUnit::Nanosecond)) {
                    unsafe {
                        Ok(&*(self as *const dyn SeriesTrait as *const DurationNanosecondChunked))
                    }
                } else {
                    Err(PolarsError::DataTypeMisMatch(
                        format!(
                            "cannot unpack Series: {:?} of type {:?} into duration_nanosecond",
                            self.name(),
                            self.dtype(),
                        )
                        .into(),
                    ))
                }
            }

            fn duration_millisecond(&self) -> Result<&DurationMillisecondChunked> {
                if matches!(self.0.dtype(), DataType::Duration(TimeUnit::Millisecond)) {
                    unsafe {
                        Ok(&*(self as *const dyn SeriesTrait as *const DurationMillisecondChunked))
                    }
                } else {
                    Err(PolarsError::DataTypeMisMatch(
                        format!(
                            "cannot unpack Series: {:?} of type {:?} into duration_millisecond",
                            self.name(),
                            self.dtype(),
                        )
                        .into(),
                    ))
                }
            }

            fn list(&self) -> Result<&ListChunked> {
                if matches!(self.0.dtype(), DataType::List(_)) {
                    unsafe { Ok(&*(self as *const dyn SeriesTrait as *const ListChunked)) }
                } else {
                    Err(PolarsError::DataTypeMisMatch(
                        format!(
                            "cannot unpack Series: {:?} of type {:?} into list",
                            self.name(),
                            self.dtype(),
                        )
                        .into(),
                    ))
                }
            }

            fn categorical(&self) -> Result<&CategoricalChunked> {
                if matches!(self.0.dtype(), DataType::Categorical) {
                    unsafe { Ok(&*(self as *const dyn SeriesTrait as *const CategoricalChunked)) }
                } else {
                    Err(PolarsError::DataTypeMisMatch(
                        format!(
                            "cannot unpack Series: {:?} of type {:?} into categorical",
                            self.name(),
                            self.dtype(),
                        )
                        .into(),
                    ))
                }
            }

            fn append_array(&mut self, other: ArrayRef) -> Result<()> {
                self.0.append_array(other)
            }

            fn slice(&self, offset: i64, length: usize) -> Series {
                return self.0.slice(offset, length).into_series();
            }

            fn append(&mut self, other: &Series) -> Result<()> {
                if self.0.dtype() == other.dtype() {
                    // todo! add object
                    self.0.append(other.as_ref().as_ref());
                    Ok(())
                } else {
                    Err(PolarsError::DataTypeMisMatch(
                        "cannot append Series; data types don't match".into(),
                    ))
                }
            }

            fn filter(&self, filter: &BooleanChunked) -> Result<Series> {
                ChunkFilter::filter(&self.0, filter).map(|ca| ca.into_series())
            }

            fn mean(&self) -> Option<f64> {
                self.0.mean()
            }

            fn median(&self) -> Option<f64> {
                self.0.median()
            }

            fn take(&self, indices: &UInt32Chunked) -> Series {
                let indices = if indices.chunks.len() > 1 {
                    Cow::Owned(indices.rechunk())
                } else {
                    Cow::Borrowed(indices)
                };
                ChunkTake::take(&self.0, (&*indices).into()).into_series()
            }

            fn take_iter(&self, iter: &mut dyn Iterator<Item = usize>) -> Series {
                ChunkTake::take(&self.0, iter.into()).into_series()
            }

            fn take_every(&self, n: usize) -> Series {
                self.0.take_every(n).into_series()
            }

            unsafe fn take_iter_unchecked(&self, iter: &mut dyn Iterator<Item = usize>) -> Series {
                ChunkTake::take_unchecked(&self.0, iter.into()).into_series()
            }

            unsafe fn take_unchecked(&self, idx: &UInt32Chunked) -> Result<Series> {
                let idx = if idx.chunks.len() > 1 {
                    Cow::Owned(idx.rechunk())
                } else {
                    Cow::Borrowed(idx)
                };
                Ok(ChunkTake::take_unchecked(&self.0, (&*idx).into()).into_series())
            }

            unsafe fn take_opt_iter_unchecked(
                &self,
                iter: &mut dyn Iterator<Item = Option<usize>>,
            ) -> Series {
                ChunkTake::take_unchecked(&self.0, SeriesWrap(iter).into()).into_series()
            }

            fn take_opt_iter(&self, iter: &mut dyn Iterator<Item = Option<usize>>) -> Series {
                ChunkTake::take(&self.0, SeriesWrap(iter).into()).into_series()
            }

            fn len(&self) -> usize {
                self.0.len()
            }

            fn rechunk(&self) -> Series {
                ChunkOps::rechunk(&self.0).into_series()
            }

            fn head(&self, length: Option<usize>) -> Series {
                self.0.head(length).into_series()
            }

            fn tail(&self, length: Option<usize>) -> Series {
                self.0.tail(length).into_series()
            }

            fn expand_at_index(&self, index: usize, length: usize) -> Series {
                ChunkExpandAtIndex::expand_at_index(&self.0, index, length).into_series()
            }

            fn cast_with_dtype(&self, data_type: &DataType) -> Result<Series> {
                self.0.cast_with_dtype(data_type)
            }

            fn to_dummies(&self) -> Result<DataFrame> {
                ToDummies::to_dummies(&self.0)
            }

            fn value_counts(&self) -> Result<DataFrame> {
                ChunkUnique::value_counts(&self.0)
            }

            fn get(&self, index: usize) -> AnyValue {
                self.0.get_any_value(index)
            }

            #[inline]
            unsafe fn get_unchecked(&self, index: usize) -> AnyValue {
                self.0.get_any_value_unchecked(index)
            }

            fn sort_in_place(&mut self, reverse: bool) {
                ChunkSort::sort_in_place(&mut self.0, reverse);
            }

            fn sort(&self, reverse: bool) -> Series {
                ChunkSort::sort(&self.0, reverse).into_series()
            }

            fn argsort(&self, reverse: bool) -> UInt32Chunked {
                ChunkSort::argsort(&self.0, reverse)
            }

            fn null_count(&self) -> usize {
                self.0.null_count()
            }

            fn unique(&self) -> Result<Series> {
                ChunkUnique::unique(&self.0).map(|ca| ca.into_series())
            }

            fn n_unique(&self) -> Result<usize> {
                ChunkUnique::n_unique(&self.0)
            }

            fn arg_unique(&self) -> Result<UInt32Chunked> {
                ChunkUnique::arg_unique(&self.0)
            }

            fn arg_min(&self) -> Option<usize> {
                ArgAgg::arg_min(&self.0)
            }

            fn arg_max(&self) -> Option<usize> {
                ArgAgg::arg_max(&self.0)
            }

            fn arg_true(&self) -> Result<UInt32Chunked> {
                let ca: &BooleanChunked = self.bool()?;
                Ok(ca.arg_true())
            }

            fn is_null(&self) -> BooleanChunked {
                self.0.is_null()
            }

            fn is_not_null(&self) -> BooleanChunked {
                self.0.is_not_null()
            }

            fn is_unique(&self) -> Result<BooleanChunked> {
                ChunkUnique::is_unique(&self.0)
            }

            fn is_duplicated(&self) -> Result<BooleanChunked> {
                ChunkUnique::is_duplicated(&self.0)
            }

<<<<<<< HEAD
=======
            fn null_bits(&self) -> Vec<(usize, Option<&Buffer>)> {
                self.0.null_bits().collect()
            }

>>>>>>> 9fb25c7c
            fn reverse(&self) -> Series {
                ChunkReverse::reverse(&self.0).into_series()
            }

            fn as_single_ptr(&mut self) -> Result<usize> {
                self.0.as_single_ptr()
            }

            fn shift(&self, periods: i64) -> Series {
                ChunkShift::shift(&self.0, periods).into_series()
            }

            fn fill_none(&self, strategy: FillNoneStrategy) -> Result<Series> {
                ChunkFillNone::fill_none(&self.0, strategy).map(|ca| ca.into_series())
            }

            fn sum_as_series(&self) -> Series {
                ChunkAggSeries::sum_as_series(&self.0)
            }
            fn max_as_series(&self) -> Series {
                ChunkAggSeries::max_as_series(&self.0)
            }
            fn min_as_series(&self) -> Series {
                ChunkAggSeries::min_as_series(&self.0)
            }
            fn mean_as_series(&self) -> Series {
                ChunkAggSeries::mean_as_series(&self.0)
            }
            fn median_as_series(&self) -> Series {
                ChunkAggSeries::median_as_series(&self.0)
            }
            fn var_as_series(&self) -> Series {
                VarAggSeries::var_as_series(&self.0)
            }
            fn std_as_series(&self) -> Series {
                VarAggSeries::std_as_series(&self.0)
            }
            fn quantile_as_series(&self, quantile: f64) -> Result<Series> {
                ChunkAggSeries::quantile_as_series(&self.0, quantile)
            }
            fn rolling_mean(
                &self,
                window_size: u32,
                weight: Option<&[f64]>,
                ignore_null: bool,
                min_periods: u32,
            ) -> Result<Series> {
                ChunkWindow::rolling_mean(&self.0, window_size, weight, ignore_null, min_periods)
                    .map(|ca| ca.into_series())
            }
            fn rolling_sum(
                &self,
                window_size: u32,
                weight: Option<&[f64]>,
                ignore_null: bool,
                min_periods: u32,
            ) -> Result<Series> {
                ChunkWindow::rolling_sum(&self.0, window_size, weight, ignore_null, min_periods)
                    .map(|ca| ca.into_series())
            }
            fn rolling_min(
                &self,
                window_size: u32,
                weight: Option<&[f64]>,
                ignore_null: bool,
                min_periods: u32,
            ) -> Result<Series> {
                ChunkWindow::rolling_min(&self.0, window_size, weight, ignore_null, min_periods)
                    .map(|ca| ca.into_series())
            }
            fn rolling_max(
                &self,
                window_size: u32,
                weight: Option<&[f64]>,
                ignore_null: bool,
                min_periods: u32,
            ) -> Result<Series> {
                ChunkWindow::rolling_max(&self.0, window_size, weight, ignore_null, min_periods)
                    .map(|ca| ca.into_series())
            }

            fn fmt_list(&self) -> String {
                FmtList::fmt_list(&self.0)
            }
            fn clone_inner(&self) -> Arc<dyn SeriesTrait> {
                Arc::new(SeriesWrap(Clone::clone(&self.0)))
            }

            #[cfg(feature = "random")]
            #[cfg_attr(docsrs, doc(cfg(feature = "random")))]
            fn sample_n(&self, n: usize, with_replacement: bool) -> Result<Series> {
                self.0
                    .sample_n(n, with_replacement)
                    .map(|ca| ca.into_series())
            }

            #[cfg(feature = "random")]
            #[cfg_attr(docsrs, doc(cfg(feature = "random")))]
            fn sample_frac(&self, frac: f64, with_replacement: bool) -> Result<Series> {
                self.0
                    .sample_frac(frac, with_replacement)
                    .map(|ca| ca.into_series())
            }

            fn pow(&self, exponent: f64) -> Result<Series> {
                let f_err = || {
                    Err(PolarsError::InvalidOperation(
                        format!("power operation not supported on dtype {:?}", self.dtype()).into(),
                    ))
                };

                match self.dtype() {
                    DataType::Utf8 | DataType::List(_) | DataType::Boolean => f_err(),
                    DataType::Float32 => Ok(self.0.pow_f32(exponent as f32).into_series()),
                    _ => Ok(self.0.pow_f64(exponent).into_series()),
                }
            }

            fn peak_max(&self) -> BooleanChunked {
                self.0.peak_max()
            }

            fn peak_min(&self) -> BooleanChunked {
                self.0.peak_min()
            }

            #[cfg(feature = "is_in")]
            fn is_in(&self, other: &Series) -> Result<BooleanChunked> {
                IsIn::is_in(&self.0, other)
            }
            #[cfg(feature = "repeat_by")]
            fn repeat_by(&self, by: &UInt32Chunked) -> ListChunked {
                RepeatBy::repeat_by(&self.0, by)
            }

            #[cfg(feature = "checked_arithmetic")]
            fn checked_div(&self, rhs: &Series) -> Result<Series> {
                self.0.checked_div(rhs)
            }
        }
    };
}

impl_dyn_series!(Float32Chunked);
impl_dyn_series!(Float64Chunked);
#[cfg(feature = "dtype-u8")]
impl_dyn_series!(UInt8Chunked);
#[cfg(feature = "dtype-u16")]
impl_dyn_series!(UInt16Chunked);
impl_dyn_series!(UInt32Chunked);
#[cfg(feature = "dtype-u64")]
impl_dyn_series!(UInt64Chunked);
#[cfg(feature = "dtype-i8")]
impl_dyn_series!(Int8Chunked);
#[cfg(feature = "dtype-i16")]
impl_dyn_series!(Int16Chunked);
impl_dyn_series!(Int32Chunked);
impl_dyn_series!(Int64Chunked);
impl_dyn_series!(CategoricalChunked);
impl_dyn_series!(Utf8Chunked);
impl_dyn_series!(ListChunked);
impl_dyn_series!(BooleanChunked);

macro_rules! impl_dyn_series_numeric {
    ($ca: ident) => {
        impl private::PrivateSeriesNumeric for SeriesWrap<$ca> {
            fn bit_repr_is_large(&self) -> bool {
                $ca::bit_repr_is_large()
            }
            fn bit_repr_large(&self) -> UInt64Chunked {
                self.0.bit_repr_large()
            }
            fn bit_repr_small(&self) -> UInt32Chunked {
                self.0.bit_repr_small()
            }
        }
    };
}

impl_dyn_series_numeric!(Float32Chunked);
impl_dyn_series_numeric!(Float64Chunked);
#[cfg(feature = "dtype-u8")]
impl_dyn_series_numeric!(UInt8Chunked);
#[cfg(feature = "dtype-u16")]
impl_dyn_series_numeric!(UInt16Chunked);
impl_dyn_series_numeric!(UInt32Chunked);
#[cfg(feature = "dtype-u64")]
impl_dyn_series_numeric!(UInt64Chunked);
#[cfg(feature = "dtype-i8")]
impl_dyn_series_numeric!(Int8Chunked);
#[cfg(feature = "dtype-i16")]
impl_dyn_series_numeric!(Int16Chunked);
impl_dyn_series_numeric!(Int32Chunked);
impl_dyn_series_numeric!(Int64Chunked);
impl_dyn_series_numeric!(CategoricalChunked);

impl private::PrivateSeriesNumeric for SeriesWrap<BooleanChunked> {}
impl private::PrivateSeriesNumeric for SeriesWrap<Utf8Chunked> {}
impl private::PrivateSeriesNumeric for SeriesWrap<ListChunked> {}<|MERGE_RESOLUTION|>--- conflicted
+++ resolved
@@ -701,13 +701,6 @@
                 ChunkUnique::is_duplicated(&self.0)
             }
 
-<<<<<<< HEAD
-=======
-            fn null_bits(&self) -> Vec<(usize, Option<&Buffer>)> {
-                self.0.null_bits().collect()
-            }
-
->>>>>>> 9fb25c7c
             fn reverse(&self) -> Series {
                 ChunkReverse::reverse(&self.0).into_series()
             }
